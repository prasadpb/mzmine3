--- conflicted
+++ resolved
@@ -173,11 +173,7 @@
       // I/O
       CSVExportModule.class, MetaboAnalystExportModule.class, MzTabExportModule.class,
       SQLExportModule.class, XMLExportModule.class, MzTabImportModule.class, XMLImportModule.class,
-<<<<<<< HEAD
-      MSPExportModule.class, AdapMgfExportModule.class, GNPSExportAndSubmitModule.class,
-=======
-      MSPExportModule.class, MGFExportModule.class, GnpsFbmnExportAndSubmitModule.class,
->>>>>>> 57426dd7
+      MSPExportModule.class, AdapMgfExportModule.class, GnpsFbmnExportAndSubmitModule.class,
       SiriusExportModule.class,
 
       // Gap filling
